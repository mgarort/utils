--- conflicted
+++ resolved
@@ -6,12 +6,9 @@
 import json
 import requests
 from datetime import date
-<<<<<<< HEAD
 from functools import partial
-=======
 import matplotlib.pyplot as plt
 from sklearn.metrics import precision_recall_curve, average_precision_score
->>>>>>> 0a760b4b
 
 
 def split_dataframe(df, split_fractions, shuffle=True, random_seed=None, filename_root=None):
