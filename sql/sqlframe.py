--- conflicted
+++ resolved
@@ -19,7 +19,6 @@
         self.sqlframe = sqlframe
 
     def _format_selection(self,idx_and_col_selected):
-<<<<<<< HEAD
         # Determine whether only row info, or also col info is given. If no col info is given, it's as if all
         # columns were selected with ":", so we make it a slice(None,None,None)
         is_there_col_info = isinstance(idx_and_col_selected,tuple)
@@ -30,19 +29,6 @@
             idx_selected = self.sqlframe.index[idx_selected]
         if isinstance(col_selected,slice):
             col_selected = self.sqlframe.columns[col_selected]
-=======
-        # Determine whether only row info, or also col info is given
-        is_there_col_info = isinstance(idx_and_col_selected,tuple)
-        idx_selected = idx_and_col_selected[0] if is_there_col_info else idx_and_col_selected
-        col_selected = idx_and_col_selected[1] if is_there_col_info else None
-        # If selecting a slice, forward the slice. If no column selected, then all columns are selected
-        if isinstance(idx_selected,slice): 
-            idx_selected = list(self.sqlframe.index[idx_selected])
-        if isinstance(col_selected,slice):
-            col_selected = list(self.sqlframe.columns[col_selected])
-        elif col_selected is None:
-            col_selected = list(self.sqlframe.columns)
->>>>>>> 058ac4ca
         # Put selected rows (and cols, if any) into lists so that the function
         # compose_statement_select_rows_by_id can deal with them homogenously
         if isinstance(idx_selected,str): 
@@ -56,10 +42,6 @@
         return idx_selected, col_selected
 
     def __getitem__(self,idx_and_col_selected):
-<<<<<<< HEAD
-=======
-        # TODO Allow indexing with lists of rows and columns, rather than single ones
->>>>>>> 058ac4ca
         '''
         - key_list: list with keys. For example, could be ['Miguel','age'] to 
                     show the cell in row "Miguel" and column "age"
@@ -85,7 +67,6 @@
         # Indexing the dataframe created with the original selection allows our return type (single value, pd.Series
         # or pd.DataFrame) to be consistent with the return type of pandas.DataFrame
         return df.loc[idx_and_col_selected]
-        #return selection
         
 
 class SQLFrameIloc():
